--- conflicted
+++ resolved
@@ -377,41 +377,6 @@
     fn test_draw_mesh_no_ticks() {
         draw_mesh_with_custom_ticks(0, "test_draw_mesh_no_ticks");
     }
-<<<<<<< HEAD
-
-    #[test]
-    fn test_draw_mesh_negative_ticks() {
-        draw_mesh_with_custom_ticks(-10, "test_draw_mesh_negative_ticks");
-    }
-
-    #[test]
-    fn test_text_draw() {
-        let buffer: Vec<u8> = vec![];
-        let (width, height) = (1000, 600);
-        let surface = cairo::PsSurface::for_stream(width.into(), height.into(), buffer);
-        let cr = CairoContext::new(&surface);
-        let root = CairoBackend::new(&cr, (width, height))
-            .unwrap()
-            .into_drawing_area();
-        let root = root
-            .titled("Image Title", ("sans-serif", 60).into_font())
-            .unwrap();
-
-        let mut chart = ChartBuilder::on(&root)
-            .caption("All anchor point positions", ("sans-serif", 20))
-            .set_all_label_area_size(40)
-            .build_ranged(0..100, 0..50)
-            .unwrap();
-
-        chart
-            .configure_mesh()
-            .disable_x_mesh()
-            .disable_y_mesh()
-            .x_desc("X Axis")
-            .y_desc("Y Axis")
-            .draw()
-            .unwrap();
-=======
 
     #[test]
     fn test_draw_mesh_negative_ticks() {
@@ -447,7 +412,6 @@
             .unwrap();
 
         let ((x1, y1), (x2, y2), (x3, y3)) = ((-30, 30), (0, -30), (30, 30));
->>>>>>> 91f8ca2f
 
         for (dy, trans) in [
             FontTransform::None,
@@ -460,15 +424,6 @@
         {
             for (dx1, h_pos) in [HPos::Left, HPos::Right, HPos::Center].iter().enumerate() {
                 for (dx2, v_pos) in [VPos::Top, VPos::Center, VPos::Bottom].iter().enumerate() {
-<<<<<<< HEAD
-                    let x = 100_i32 + (dx1 as i32 * 3 + dx2 as i32) * 100;
-                    let y = 100 + dy as i32 * 100;
-                    root.draw(&Circle::new((x, y), 3, &BLACK.mix(0.5))).unwrap();
-                    let style = TextStyle::from(("sans-serif", 20).into_font())
-                        .pos(Pos::new(*h_pos, *v_pos))
-                        .transform(trans.clone());
-                    root.draw_text("test", &style, (x, y)).unwrap();
-=======
                     let x = 150_i32 + (dx1 as i32 * 3 + dx2 as i32) * 150;
                     let y = 120 + dy as i32 * 150;
                     let draw = |x, y, text| {
@@ -481,7 +436,6 @@
                     draw(x + x1, y + y1, "dood");
                     draw(x + x2, y + y2, "dog");
                     draw(x + x3, y + y3, "goog");
->>>>>>> 91f8ca2f
                 }
             }
         }
@@ -490,13 +444,9 @@
         let content = String::from_utf8(buffer).unwrap();
         checked_save_file("test_text_draw", &content);
 
-<<<<<<< HEAD
-        assert_eq!(content.matches("test").count(), 36);
-=======
         assert_eq!(content.matches("dog").count(), 36);
         assert_eq!(content.matches("dood").count(), 36);
         assert_eq!(content.matches("goog").count(), 36);
->>>>>>> 91f8ca2f
     }
 
     #[test]
@@ -592,8 +542,6 @@
         let buffer = *surface.finish_output_stream().unwrap().downcast().unwrap();
         let content = String::from_utf8(buffer).unwrap();
         checked_save_file("test_series_labels", &content);
-<<<<<<< HEAD
-=======
     }
 
     #[test]
@@ -615,6 +563,5 @@
         let buffer = *surface.finish_output_stream().unwrap().downcast().unwrap();
         let content = String::from_utf8(buffer).unwrap();
         checked_save_file("test_draw_pixel_alphas", &content);
->>>>>>> 91f8ca2f
     }
 }