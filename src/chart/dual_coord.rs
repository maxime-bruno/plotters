/// The dual coordinate system support
use std::borrow::{Borrow, BorrowMut};
use std::fmt::Debug;
use std::ops::{Deref, DerefMut};
use std::sync::Arc;

use super::context::{ChartContext, ChartState, SeriesAnno};
use super::mesh::SecondaryMeshStyle;

use crate::coord::{CoordTranslate, Ranged, RangedCoord, ReverseCoordTranslate, Shift};
use crate::drawing::backend::{BackendCoord, DrawingBackend};
use crate::drawing::DrawingArea;
use crate::drawing::DrawingAreaErrorKind;
use crate::element::{Drawable, PointCollection};

/// The chart context that has two coordinate system attached
pub struct DualCoordChartContext<'a, DB: DrawingBackend, CT1: CoordTranslate, CT2: CoordTranslate> {
    pub(super) primary: ChartContext<'a, DB, CT1>,
    pub(super) secondary: ChartContext<'a, DB, CT2>,
}

pub struct DualCoordChartState<CT1: CoordTranslate, CT2: CoordTranslate> {
    primary: ChartState<CT1>,
    secondary: ChartState<CT2>,
}

impl<'a, DB: DrawingBackend, CT1: CoordTranslate, CT2: CoordTranslate>
    DualCoordChartContext<'a, DB, CT1, CT2>
{
    pub fn into_chart_state(self) -> DualCoordChartState<CT1, CT2> {
        DualCoordChartState {
            primary: self.primary.into(),
            secondary: self.secondary.into(),
        }
    }

    pub fn into_shared_chart_state(self) -> DualCoordChartState<Arc<CT1>, Arc<CT2>> {
        DualCoordChartState {
            primary: self.primary.into_shared_chart_state(),
            secondary: self.secondary.into_shared_chart_state(),
        }
    }
}

impl<'a, DB: DrawingBackend, CT1: CoordTranslate, CT2: CoordTranslate>
    DualCoordChartContext<'a, DB, CT1, CT2>
where
    CT1: Clone,
    CT2: Clone,
{
    pub fn to_chart_state(&self) -> DualCoordChartState<CT1, CT2> {
        DualCoordChartState {
            primary: self.primary.to_chart_state(),
            secondary: self.secondary.to_chart_state(),
        }
    }
}

impl<CT1: CoordTranslate, CT2: CoordTranslate> DualCoordChartState<CT1, CT2> {
    pub fn restore<'a, DB: DrawingBackend + 'a>(
        self,
        area: &DrawingArea<DB, Shift>,
    ) -> DualCoordChartContext<'a, DB, CT1, CT2> {
        let primary = self.primary.restore(area);
        let secondary = self
            .secondary
            .restore(&primary.plotting_area().strip_coord_spec());
        DualCoordChartContext { primary, secondary }
    }
}

impl<'a, DB: DrawingBackend, CT1: CoordTranslate, CT2: CoordTranslate>
    From<DualCoordChartContext<'a, DB, CT1, CT2>> for DualCoordChartState<CT1, CT2>
{
    fn from(chart: DualCoordChartContext<'a, DB, CT1, CT2>) -> DualCoordChartState<CT1, CT2> {
        chart.into_chart_state()
    }
}

impl<'a, 'b, DB: DrawingBackend, CT1: CoordTranslate + Clone, CT2: CoordTranslate + Clone>
    From<&'b DualCoordChartContext<'a, DB, CT1, CT2>> for DualCoordChartState<CT1, CT2>
{
    fn from(chart: &'b DualCoordChartContext<'a, DB, CT1, CT2>) -> DualCoordChartState<CT1, CT2> {
        chart.to_chart_state()
    }
}

impl<'a, DB: DrawingBackend, CT1: CoordTranslate, CT2: CoordTranslate>
    DualCoordChartContext<'a, DB, CT1, CT2>
{
    pub(super) fn new(mut primary: ChartContext<'a, DB, CT1>, secondary_coord: CT2) -> Self {
        let secondary_drawing_area = primary
            .drawing_area
            .strip_coord_spec()
            .apply_coord_spec(secondary_coord);
        let mut secondary_x_label_area = [None, None];
        let mut secondary_y_label_area = [None, None];

<<<<<<< HEAD
        std::mem::swap(&mut primary.x_label_area[0], &mut secondary_x_label_area[0]);
        std::mem::swap(&mut primary.y_label_area[1], &mut secondary_y_label_area[1]);
=======
        std::mem::swap(
            &mut primary.x_label_area[0],
            &mut secondary_x_label_area[0],
        );
        std::mem::swap(
            &mut primary.y_label_area[1],
            &mut secondary_y_label_area[1],
        );
>>>>>>> 34e716db

        Self {
            primary,
            secondary: ChartContext {
                x_label_area: secondary_x_label_area,
                y_label_area: secondary_y_label_area,
                drawing_area: secondary_drawing_area,
                series_anno: vec![],
                drawing_area_pos: (0, 0),
            },
        }
    }

    /// Get a reference to the drawing area that uses the secondary coordinate system
    pub fn secondary_plotting_area(&self) -> &DrawingArea<DB, CT2> {
        &self.secondary.drawing_area
    }

    pub fn borrow_secondary(&self) -> &ChartContext<'a, DB, CT2> {
        &self.secondary
    }
}

impl<'a, DB: DrawingBackend, CT1: CoordTranslate, CT2: ReverseCoordTranslate>
    DualCoordChartContext<'a, DB, CT1, CT2>
{
    /// Convert the chart context into the secondary coordinate translation function
    pub fn into_secondary_coord_trans(self) -> impl Fn(BackendCoord) -> Option<CT2::From> {
        let coord_spec = self.secondary.drawing_area.into_coord_spec();
        move |coord| coord_spec.reverse_translate(coord)
    }
}

impl<'a, DB: DrawingBackend, CT1: ReverseCoordTranslate, CT2: ReverseCoordTranslate>
    DualCoordChartContext<'a, DB, CT1, CT2>
{
    /// Convert the chart context into a pair of closures that maps the pixel coordinate into the
    /// logical coordinate for both primary coordinate system and secondary coordinate system.
    pub fn into_coord_trans_pair(
        self,
    ) -> (
        impl Fn(BackendCoord) -> Option<CT1::From>,
        impl Fn(BackendCoord) -> Option<CT2::From>,
    ) {
        let coord_spec_1 = self.primary.drawing_area.into_coord_spec();
        let coord_spec_2 = self.secondary.drawing_area.into_coord_spec();
        (
            move |coord| coord_spec_1.reverse_translate(coord),
            move |coord| coord_spec_2.reverse_translate(coord),
        )
    }
}

impl<'a, DB: DrawingBackend, CT1: CoordTranslate, SX: Ranged, SY: Ranged>
    DualCoordChartContext<'a, DB, CT1, RangedCoord<SX, SY>>
where
    SX::ValueType: Debug,
    SY::ValueType: Debug,
{
    /// Start configure the style for the secondary axes
    pub fn configure_secondary_axes<'b>(&'b mut self) -> SecondaryMeshStyle<'a, 'b, SX, SY, DB> {
        SecondaryMeshStyle::new(&mut self.secondary)
    }
}

impl<'a, DB: DrawingBackend, X: Ranged, Y: Ranged, SX: Ranged, SY: Ranged>
    DualCoordChartContext<'a, DB, RangedCoord<X, Y>, RangedCoord<SX, SY>>
where
    X::ValueType: Debug,
    Y::ValueType: Debug,
    SX::ValueType: Debug,
    SY::ValueType: Debug,
{
    /// Draw a series use the secondary coordinate system
    /// - `series`: The series to draw
    /// - `Returns` the series annotation object or error code
    pub fn draw_secondary_series<E, R, S>(
        &mut self,
        series: S,
    ) -> Result<&mut SeriesAnno<'a, DB>, DrawingAreaErrorKind<DB::ErrorType>>
    where
        for<'b> &'b E: PointCollection<'b, (SX::ValueType, SY::ValueType)>,
        E: Drawable<DB>,
        R: Borrow<E>,
        S: IntoIterator<Item = R>,
    {
        self.secondary.draw_series_impl(series)?;
        Ok(self.primary.alloc_series_anno())
    }
}

impl<'a, DB: DrawingBackend, CT1: CoordTranslate, CT2: CoordTranslate>
    Borrow<ChartContext<'a, DB, CT1>> for DualCoordChartContext<'a, DB, CT1, CT2>
{
    fn borrow(&self) -> &ChartContext<'a, DB, CT1> {
        &self.primary
    }
}

impl<'a, DB: DrawingBackend, CT1: CoordTranslate, CT2: CoordTranslate>
    BorrowMut<ChartContext<'a, DB, CT1>> for DualCoordChartContext<'a, DB, CT1, CT2>
{
    fn borrow_mut(&mut self) -> &mut ChartContext<'a, DB, CT1> {
        &mut self.primary
    }
}

impl<'a, DB: DrawingBackend, CT1: CoordTranslate, CT2: CoordTranslate> Deref
    for DualCoordChartContext<'a, DB, CT1, CT2>
{
    type Target = ChartContext<'a, DB, CT1>;
    fn deref(&self) -> &Self::Target {
        self.borrow()
    }
}

impl<'a, DB: DrawingBackend, CT1: CoordTranslate, CT2: CoordTranslate> DerefMut
    for DualCoordChartContext<'a, DB, CT1, CT2>
{
    fn deref_mut(&mut self) -> &mut Self::Target {
        self.borrow_mut()
    }
}<|MERGE_RESOLUTION|>--- conflicted
+++ resolved
@@ -96,19 +96,8 @@
         let mut secondary_x_label_area = [None, None];
         let mut secondary_y_label_area = [None, None];
 
-<<<<<<< HEAD
         std::mem::swap(&mut primary.x_label_area[0], &mut secondary_x_label_area[0]);
         std::mem::swap(&mut primary.y_label_area[1], &mut secondary_y_label_area[1]);
-=======
-        std::mem::swap(
-            &mut primary.x_label_area[0],
-            &mut secondary_x_label_area[0],
-        );
-        std::mem::swap(
-            &mut primary.y_label_area[1],
-            &mut secondary_y_label_area[1],
-        );
->>>>>>> 34e716db
 
         Self {
             primary,
